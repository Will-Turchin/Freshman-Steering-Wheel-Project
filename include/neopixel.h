--- conflicted
+++ resolved
@@ -22,23 +22,12 @@
 
     static Adafruit_NeoPixel pixels;
 
-<<<<<<< HEAD
-    constexpr static const int LIGHT_RED = (255 << 16) | (20 << 8) | 0;
-    constexpr static const int DARK_RED = (0 << 16) | (255 << 8) | 0; //using
-    constexpr static const int LIGHT_GREEN = (120 << 16) | (255 << 8) | 0;
-    constexpr static const int DARK_GREEN = (255 << 16) | (0 << 8) | 0; //using
-    constexpr static const int LIGHT_BLUE = (0 << 16) | (250 << 8) | 187;
-    constexpr static const int DARK_BLUE = (0 << 16) | (0 << 8) | 255; //using
-    constexpr static const int YELLOW = (255 << 16) | (255 << 8) | 0; //using
-    constexpr static const int BLANK = 0; //using
-=======
     // in GRB
-    static const int LED_COLOR_RED = 0x00FF00;
-    static const int LED_COLOR_GREEN = 0xFF0000;
-    static const int LED_COLOR_BLUE = 0x0000FF;
-    static const int LED_COLOR_YELLOW = 0x00FFFF;
-    static const int LED_COLOR_OFF = 0;
->>>>>>> baf97b53
+    constexpr static const int LED_COLOR_RED = 0x00FF00;
+    constexpr static const int LED_COLOR_GREEN = 0xFF0000;
+    constexpr static const int LED_COLOR_BLUE = 0x0000FF;
+    constexpr static const int LED_COLOR_YELLOW = 0x7FFF00;
+    constexpr static const int LED_COLOR_OFF = 0;
 
 
 public:
@@ -91,11 +80,6 @@
             for (int i = 0; i < 12; i++) {
                 pixels.setPixelColor(i, LED_COLOR_RED);
             }
-            pixels.show();
-            for (int i = 0; i < 12; i++) {
-                pixels.setPixelColor(i, BLANK);
-            }
-            pixels.show();
         } else {
             for (int i = 0; i < 12; i++) { //checks each led threshold, if met sets it to it's color
                 if (rpm >= ledRPMThresholds[i].threshold) {
@@ -104,9 +88,9 @@
                     pixels.setPixelColor(i, LED_COLOR_OFF);
                 }
             }
-            pixels.show();
+            
         }
-        
+        pixels.show();
     }
 };
 
